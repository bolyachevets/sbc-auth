# Copyright © 2024 Province of British Columbia
#
# Licensed under the Apache License, Version 2.0 (the "License");
# you may not use this file except in compliance with the License.
# You may obtain a copy of the License at
#
#     http://www.apache.org/licenses/LICENSE-2.0
#
# Unless required by applicable law or agreed to in writing, software
# distributed under the License is distributed on an "AS IS" BASIS,
# WITHOUT WARRANTIES OR CONDITIONS OF ANY KIND, either express or implied.
# See the License for the specific language governing permissions and
# limitations under the License.
"""The unique worker functionality for this service is contained here."""
import dataclasses
import json
from datetime import datetime, timezone
from decimal import Decimal
from http import HTTPStatus

from auth_api.models import db
from auth_api.models.pubsub_message_processing import PubSubMessageProcessing
from auth_api.services.gcp_queue import queue
from auth_api.services.rest_service import RestService
from auth_api.utils.roles import ADMIN, COORDINATOR
from flask import Blueprint, request
from sbc_common_components.utils.enums import QueueMessageTypes
from structured_logging import StructuredLogging

from account_mailer.auth_utils import get_login_url, get_member_emails, get_transaction_url
from account_mailer.email_processors import (
    account_unlock,
    common_mailer,
    ejv_failures,
    pad_confirmation,
    product_confirmation,
    refund_requested,
)
from account_mailer.enums import Constants, SubjectType, TemplateType, TitleType
from account_mailer.services import google_store, notification_service
from account_mailer.utils import format_currency, format_day_with_suffix, get_local_formatted_date

bp = Blueprint("worker", __name__)


logger = StructuredLogging.get_logger()


@bp.route("/", methods=("POST",))
def worker():
    """Worker to handle incoming queue pushes."""
    if not (event_message := queue.get_simple_cloud_event(request, wrapped=True)):
        # Return a 200, so event is removed from the Queue
        return {}, HTTPStatus.OK

    try:
        logger.info("Event message received: %s", json.dumps(dataclasses.asdict(event_message)))
        if is_message_processed(event_message):
            logger.info("Event message already processed, skipping.")
            return {}, HTTPStatus.OK
        message_type, email_msg = event_message.type, event_message.data
        email_msg["logo_url"] = google_store.GoogleStoreService.get_static_resource_url("bc_logo_for_email.png")

        handle_drawdown_request(message_type, email_msg)
        handle_pad_account_create(message_type, email_msg)
        handle_eft_available_notification(message_type, email_msg)
        handle_nsf_lock_unlock_account(message_type, email_msg)
        handle_account_confirmation_period_over(message_type, email_msg)
        handle_team_actions(message_type, email_msg)
        handle_pad_invoice_created(message_type, email_msg)
        handle_online_banking(message_type, email_msg)
        handle_pad_setup_failed(message_type, email_msg)
        handle_payment_pending(message_type, email_msg)
        handle_ejv_failed(message_type, email_msg)
        handle_reset_passcode(message_type, email_msg)
        handle_affiliation_invitation(message_type, email_msg)
        handle_product_actions(message_type, email_msg)
        handle_statement_notification(message_type, email_msg)
        handle_payment_reminder_or_due(message_type, email_msg)

        # Note if you're extending above, make sure to include the new type in handle_other_messages below.
        handle_other_messages(message_type, email_msg)
    except Exception as e:  # NOQA # pylint: disable=broad-except
        raise e
    return {}, HTTPStatus.OK


def is_message_processed(event_message):
    """Check if the queue message is processed."""
    if PubSubMessageProcessing.find_by_cloud_event_id_and_type(event_message.id, event_message.type):
        return True
    pubsub_message_processing = PubSubMessageProcessing()
    pubsub_message_processing.cloud_event_id = event_message.id
    pubsub_message_processing.message_type = event_message.type
    pubsub_message_processing.processed = datetime.now(timezone.utc)
    db.session.add(pubsub_message_processing)
    db.session.commit()
    return False


def handle_drawdown_request(message_type, email_msg):
    """Handle the drawdown request message."""
    if message_type != QueueMessageTypes.REFUND_DRAWDOWN_REQUEST.value:
        return
    email_dict = refund_requested.process(email_msg)
    process_email(email_dict)


def handle_pad_account_create(message_type, email_msg):
    """Handle the pad account create message."""
    if message_type != QueueMessageTypes.PAD_ACCOUNT_CREATE.value:
        return
    email_msg["registry_logo_url"] = google_store.GoogleStoreService.get_static_resource_url("bc_registry_logo_pdf.svg")
    token = RestService.get_service_account_token()
    email_dict = pad_confirmation.process(email_msg, token)
    process_email(email_dict, token)


def handle_eft_available_notification(message_type, email_msg):
    """Handle the eft available notification message."""
    if message_type != QueueMessageTypes.EFT_AVAILABLE_NOTIFICATION.value:
        return
    template_name = TemplateType.EFT_AVAILABLE_NOTIFICATION_TEMPLATE_NAME.value
    org_id = email_msg.get("accountId")
    admin_emails = get_member_emails(org_id, (ADMIN,))
    subject = SubjectType.EFT_AVAILABLE_NOTIFICATION.value
    context_url = f"{get_login_url()}/account/{org_id}/settings/payment-option"
    logo_url = email_msg.get("logo_url")
    email_dict = common_mailer.process(
        org_id,
        admin_emails,
        template_name,
        subject,
        logo_url=logo_url,
        context_url=context_url,
    )
    process_email(email_dict)


def handle_nsf_lock_unlock_account(message_type, email_msg):
    """Handle the NSF lock/unlock account message."""
    if message_type == QueueMessageTypes.NSF_LOCK_ACCOUNT.value:
        logger.debug("Lock account message received")
        template_name = TemplateType.NSF_LOCK_ACCOUNT_TEMPLATE_NAME.value
        org_id = email_msg.get("accountId")
        emails = get_member_emails(org_id, (ADMIN, COORDINATOR))
        if additional_emails := email_msg.get("additionalEmails"):
            emails += "," + additional_emails
        subject = SubjectType.NSF_LOCK_ACCOUNT_SUBJECT.value
        logo_url = email_msg.get("logo_url")
        email_dict = common_mailer.process(org_id, emails, template_name, subject, logo_url=logo_url)
        process_email(email_dict)
    elif message_type == QueueMessageTypes.NSF_UNLOCK_ACCOUNT.value:
        logger.debug("Unlock account message received")
        template_name = TemplateType.NSF_UNLOCK_ACCOUNT_TEMPLATE_NAME.value
        org_id = email_msg.get("accountId")
        admin_coordinator_emails = get_member_emails(org_id, (ADMIN, COORDINATOR))
        subject = SubjectType.NSF_UNLOCK_ACCOUNT_SUBJECT.value
        logo_url = email_msg.get("logo_url")

        email_dict = {
            "template_vars": email_msg,
            "logo_url": logo_url,
            "template_name": template_name,
            "subject": subject,
            "org_id": org_id,
            "admin_coordinator_emails": admin_coordinator_emails,
            "account_name": email_msg.get("accountName"),
        }

        token = RestService.get_service_account_token()
        email_dict = account_unlock.process(data=email_dict, token=token)
        process_email(email_dict, token)


def handle_account_confirmation_period_over(message_type, email_msg):
    """Handle the account confirmation period over message."""
    if message_type != QueueMessageTypes.CONFIRMATION_PERIOD_OVER.value:
        return
    template_name = TemplateType.ACCOUNT_CONF_OVER_TEMPLATE_NAME.value
    org_id = email_msg.get("accountId")
    nsf_fee = format_currency(email_msg.get("nsfFee"))
    admin_coordinator_emails = get_member_emails(org_id, (ADMIN,))
    subject = SubjectType.ACCOUNT_CONF_OVER_SUBJECT.value
    logo_url = email_msg.get("logo_url")
    email_dict = common_mailer.process(
        org_id,
        admin_coordinator_emails,
        template_name,
        subject,
        nsf_fee=nsf_fee,
        logo_url=logo_url,
    )
    process_email(email_dict)


def handle_team_actions(message_type, email_msg):
    """Handle the team actions messages."""
    if message_type in (
        QueueMessageTypes.TEAM_MODIFIED.value,
        QueueMessageTypes.TEAM_MEMBER_INVITED.value,
    ):
        logger.debug("Team Modified message received")
        template_name = TemplateType.TEAM_MODIFIED_TEMPLATE_NAME.value
        org_id = email_msg.get("accountId")
        admin_coordinator_emails = get_member_emails(org_id, (ADMIN,))
        subject = SubjectType.TEAM_MODIFIED_SUBJECT.value
        logo_url = email_msg.get("logo_url")
        email_dict = common_mailer.process(org_id, admin_coordinator_emails, template_name, subject, logo_url=logo_url)
        process_email(email_dict)
    elif message_type == QueueMessageTypes.ADMIN_REMOVED.value:
        logger.debug("ADMIN_REMOVED message received")
        template_name = TemplateType.ADMIN_REMOVED_TEMPLATE_NAME.value
        org_id = email_msg.get("accountId")
        recipient_email = email_msg.get("recipientEmail")
        subject = SubjectType.ADMIN_REMOVED_SUBJECT.value
        logo_url = email_msg.get("logo_url")
        email_dict = common_mailer.process(org_id, recipient_email, template_name, subject, logo_url=logo_url)
        process_email(email_dict)


def handle_pad_invoice_created(message_type, email_msg):
    """Handle the pad invoice created message."""
    if message_type != QueueMessageTypes.PAD_INVOICE_CREATED.value:
        return
    template_name = TemplateType.PAD_INVOICE_CREATED_TEMPLATE_NAME.value
    org_id = email_msg.get("accountId")
    admin_coordinator_emails = get_member_emails(org_id, (ADMIN,))
    subject = SubjectType.PAD_INVOICE_CREATED.value
    invoice_process_date = datetime.fromisoformat(email_msg.get("invoice_process_date"))
    credit_total = email_msg.get("credit_total", "0")
    invoice_total = email_msg.get("invoice_total", "0")
    withdraw_total = Decimal(str(invoice_total)) - Decimal(str(credit_total))
    args = {
<<<<<<< HEAD
        "credit_total": format_currency(credit_total),
        "nsf_fee": format_currency(email_msg.get("nsfFee")),
        "invoice_total": format_currency(invoice_total),
        "invoice_process_date": get_local_formatted_date(invoice_process_date, "%m-%d-%Y"),
        "withdraw_total": format_currency(str(withdraw_total)),
        "invoice_number": email_msg.get("invoice_number", None),
        "transaction_url": get_transaction_url(org_id),
=======
        'credit_total': format_currency(credit_total),
        'nsf_fee': format_currency(email_msg.get('nsfFee')),
        'invoice_total': format_currency(invoice_total),
        'invoice_process_date': get_local_formatted_date(invoice_process_date, '%B %d, %Y'),
        'withdraw_total': format_currency(str(withdraw_total)),
        'invoice_number': email_msg.get('invoice_number', None),
        'transaction_url': get_transaction_url(org_id)
>>>>>>> 4e78078b
    }
    logo_url = email_msg.get("logo_url")
    email_dict = common_mailer.process(
        org_id,
        admin_coordinator_emails,
        template_name,
        subject,
        logo_url=logo_url,
        **args,
    )
    process_email(email_dict)


def handle_online_banking(message_type, email_msg):
    """Handle the online banking payment message."""
    if message_type not in (
        QueueMessageTypes.ONLINE_BANKING_OVER_PAYMENT.value,
        QueueMessageTypes.ONLINE_BANKING_UNDER_PAYMENT.value,
        QueueMessageTypes.ONLINE_BANKING_PAYMENT.value,
    ):
        return

    if message_type == QueueMessageTypes.ONLINE_BANKING_OVER_PAYMENT.value:
        template_name = TemplateType.ONLINE_BANKING_OVER_PAYMENT_TEMPLATE_NAME.value
    elif message_type == QueueMessageTypes.ONLINE_BANKING_UNDER_PAYMENT.value:
        template_name = TemplateType.ONLINE_BANKING_UNDER_PAYMENT_TEMPLATE_NAME.value
    else:
        template_name = TemplateType.ONLINE_BANKING_PAYMENT_TEMPLATE_NAME.value

    org_id = email_msg.get("accountId")
    admin_emails = get_member_emails(org_id, (ADMIN,))
    subject = SubjectType.ONLINE_BANKING_PAYMENT_SUBJECT.value
    args = {
        "title": subject,
        "paid_amount": format_currency(email_msg.get("amount")),
        "credit_amount": format_currency(email_msg.get("creditAmount")),
    }
    logo_url = email_msg.get("logo_url")
    email_dict = common_mailer.process(org_id, admin_emails, template_name, subject, logo_url=logo_url, **args)
    process_email(email_dict)


def handle_pad_setup_failed(message_type, email_msg):
    """Handle the pad setup failed message."""
    if message_type != QueueMessageTypes.PAD_SETUP_FAILED.value:
        return
    template_name = TemplateType.PAD_SETUP_FAILED_TEMPLATE_NAME.value
    org_id = email_msg.get("accountId")
    admin_coordinator_emails = get_member_emails(org_id, (ADMIN,))
    subject = SubjectType.PAD_SETUP_FAILED.value
    args = {
        "accountId": email_msg.get("accountId"),
    }
    logo_url = email_msg.get("logo_url")
    email_dict = common_mailer.process(
        org_id,
        admin_coordinator_emails,
        template_name,
        subject,
        logo_url=logo_url,
        **args,
    )
    process_email(email_dict)


def handle_payment_pending(message_type, email_msg):
    """Handle the payment pending message."""
    if message_type != QueueMessageTypes.PAYMENT_PENDING.value:
        return
    template_name = TemplateType.PAYMENT_PENDING_TEMPLATE_NAME.value
    org_id = email_msg.get("accountId")
    admin_coordinator_emails = get_member_emails(org_id, (ADMIN,))
    subject = SubjectType.PAYMENT_PENDING.value
    args = {
        "accountId": email_msg.get("accountId"),
        "cfsAccountId": email_msg.get("cfsAccountId"),
        "transactionAmount": format_currency(email_msg.get("transactionAmount")),
    }
    logo_url = email_msg.get("logo_url")
    email_dict = common_mailer.process(
        org_id,
        admin_coordinator_emails,
        template_name,
        subject,
        logo_url=logo_url,
        **args,
    )
    process_email(email_dict)


def handle_ejv_failed(message_type, email_msg):
    """Handle the ejv failed message."""
    if message_type != QueueMessageTypes.EJV_FAILED.value:
        return
    email_dict = ejv_failures.process(email_msg)
    process_email(email_dict)


def handle_reset_passcode(message_type, email_msg):
    """Handle the reset passcode message."""
    if message_type != QueueMessageTypes.RESET_PASSCODE.value:
        return

    template_name = TemplateType.RESET_PASSCODE_TEMPLATE_NAME.value
    subject = SubjectType.RESET_PASSCODE.value
    email_msg.update({"header": Constants.RESET_PASSCODE_HEADER.value})

    email_dict = common_mailer.process(
        org_id=None,
        recipients=email_msg.get("emailAddresses"),
        template_name=template_name,
        subject=subject,
        **email_msg,
    )
    process_email(email_dict)


def handle_affiliation_invitation(message_type, email_msg):
    """Handle the affiliation invitation messages."""
    if message_type not in {
        QueueMessageTypes.AFFILIATION_INVITATION_REQUEST.value,
        QueueMessageTypes.AFFILIATION_INVITATION_REQUEST_AUTHORIZATION.value,
    }:
        return
    business_name = email_msg.get("businessName")
    logo_url = email_msg.get("logo_url")
    requesting_account = email_msg.get("fromOrgName")
    if from_branch_name := email_msg.get("fromOrgBranchName"):
        requesting_account += " - " + from_branch_name

    account = email_msg.get("toOrgName")
    if to_branch_name := email_msg.get("toOrgBranchName"):
        account += " - " + to_branch_name

    email_dict = common_mailer.process(
        **{
            "org_id": None,
            "recipients": email_msg.get("emailAddresses"),
            "template_name": TemplateType[f"{QueueMessageTypes(message_type).name}_TEMPLATE_NAME"].value,
            "subject": SubjectType[QueueMessageTypes(message_type).name].value.format(business_name=business_name),
            "logo_url": logo_url,
            "business_name": business_name,
            "requesting_account": requesting_account,
            "account": account,
            "is_authorized": email_msg.get("isAuthorized", None),
            "additional_message": email_msg.get("additionalMessage", None),
        }
    )
    process_email(email_dict)


def handle_product_actions(message_type, email_msg):
    """Handle the product actions messages."""
    if message_type not in {
        QueueMessageTypes.PRODUCT_APPROVED_NOTIFICATION_DETAILED.value,
        QueueMessageTypes.PRODUCT_REJECTED_NOTIFICATION_DETAILED.value,
        QueueMessageTypes.PRODUCT_CONFIRMATION_NOTIFICATION.value,
    }:
        return
    logo_url = email_msg.get("logo_url")
    subject_descriptor = email_msg.get("subjectDescriptor")
    subject_type = SubjectType[QueueMessageTypes(message_type).name].value
    attachment_type = email_msg.get("attachmentType", None)
    email_dict = common_mailer.process(
        **{
            "org_id": None,
            "recipients": email_msg.get("emailAddresses"),
            "template_name": TemplateType[f"{QueueMessageTypes(message_type).name}_TEMPLATE_NAME"].value,
            "subject": subject_type.format(subject_descriptor=subject_descriptor),
            "logo_url": logo_url,
            "product_access_descriptor": email_msg.get("productAccessDescriptor"),
            "category_descriptor": email_msg.get("categoryDescriptor"),
            "is_reapproved": email_msg.get("isReapproved", None),
            "product_name": email_msg.get("productName", None),
            "access_disclaimer": email_msg.get("accessDisclaimer", None),
            "remarks": email_msg.get("remarks", None),
            "contact_type": email_msg.get("contactType", None),
            "has_agreement_attachment": email_msg.get("hasAgreementAttachment", None),
            "attachment_type": attachment_type,
        }
    )

    email_dict = product_confirmation.process_attachment(email_dict, attachment_type)
    process_email(email_dict)


def handle_statement_notification(message_type, email_msg):
    """Handle the statement notification message."""
    if message_type not in {QueueMessageTypes.STATEMENT_NOTIFICATION.value}:
        return
    from_date = datetime.fromisoformat(email_msg.get("fromDate"))
    to_date = datetime.fromisoformat(email_msg.get("toDate"))
    logo_url = email_msg.get("logo_url")
    email_dict = common_mailer.process(
        **{
            "org_id": email_msg.get("accountId"),
            "recipients": email_msg.get("emailAddresses"),
            "template_name": TemplateType[f"{QueueMessageTypes(message_type).name}_TEMPLATE_NAME"].value,
            "subject": SubjectType[QueueMessageTypes(message_type).name].value,
            "logo_url": logo_url,
            "from_date": from_date.strftime("%B ") + format_day_with_suffix(from_date.day),
            "to_date": to_date.strftime("%B ") + format_day_with_suffix(to_date.day),
            "total_amount_owing": format_currency(email_msg.get("totalAmountOwing")),
            "statement_frequency": email_msg.get("statementFrequency").lower(),
        }
    )
    process_email(email_dict)


def handle_payment_reminder_or_due(message_type, email_msg):
    """Handle the payment reminder or due message."""
    if message_type not in {
        QueueMessageTypes.PAYMENT_REMINDER_NOTIFICATION.value,
        QueueMessageTypes.PAYMENT_DUE_NOTIFICATION.value,
    }:
        return
    due_date = datetime.fromisoformat(email_msg.get("dueDate"))
    logo_url = email_msg.get("logo_url")
    email_dict = common_mailer.process(
        **{
            "org_id": email_msg.get("accountId"),
            "recipients": email_msg.get("emailAddresses"),
            "template_name": TemplateType[f"{QueueMessageTypes(message_type).name}_TEMPLATE_NAME"].value,
            "subject": SubjectType[QueueMessageTypes(message_type).name].value,
            "logo_url": logo_url,
            "due_date": due_date.strftime("%B ") + format_day_with_suffix(due_date.day) + f" {due_date.year}",
            "total_amount_owing": format_currency(email_msg.get("totalAmountOwing")),
            "statement_frequency": email_msg.get("statementFrequency").lower(),
            "statement_month": email_msg.get("statementMonth"),
            "statement_number": email_msg.get("statementNumber"),
            "short_name_links_count": email_msg.get("shortNameLinksCount"),
        }
    )
    process_email(email_dict)


def handle_other_messages(message_type, email_msg):
    """Handle the other messages not in the list."""
    if message_type in [
        QueueMessageTypes.REFUND_DRAWDOWN_REQUEST.value,
        QueueMessageTypes.PAD_ACCOUNT_CREATE.value,
        QueueMessageTypes.EFT_AVAILABLE_NOTIFICATION.value,
        QueueMessageTypes.NSF_LOCK_ACCOUNT.value,
        QueueMessageTypes.NSF_UNLOCK_ACCOUNT.value,
        QueueMessageTypes.TEAM_MODIFIED.value,
        QueueMessageTypes.TEAM_MEMBER_INVITED.value,
        QueueMessageTypes.ADMIN_REMOVED.value,
        QueueMessageTypes.CONFIRMATION_PERIOD_OVER.value,
        QueueMessageTypes.PAD_INVOICE_CREATED.value,
        QueueMessageTypes.ONLINE_BANKING_OVER_PAYMENT.value,
        QueueMessageTypes.ONLINE_BANKING_UNDER_PAYMENT.value,
        QueueMessageTypes.ONLINE_BANKING_PAYMENT.value,
        QueueMessageTypes.PAD_SETUP_FAILED.value,
        QueueMessageTypes.PAYMENT_PENDING.value,
        QueueMessageTypes.EJV_FAILED.value,
        QueueMessageTypes.RESET_PASSCODE.value,
        QueueMessageTypes.AFFILIATION_INVITATION_REQUEST.value,
        QueueMessageTypes.AFFILIATION_INVITATION_REQUEST_AUTHORIZATION.value,
        QueueMessageTypes.PRODUCT_APPROVED_NOTIFICATION_DETAILED.value,
        QueueMessageTypes.PRODUCT_REJECTED_NOTIFICATION_DETAILED.value,
        QueueMessageTypes.PRODUCT_CONFIRMATION_NOTIFICATION.value,
        QueueMessageTypes.STATEMENT_NOTIFICATION.value,
        QueueMessageTypes.PAYMENT_REMINDER_NOTIFICATION.value,
        QueueMessageTypes.PAYMENT_DUE_NOTIFICATION.value,
    ]:
        return

    if any(x for x in QueueMessageTypes if x.value == message_type):
        title = TitleType[QueueMessageTypes(message_type).name].value

        subject = SubjectType[QueueMessageTypes(message_type).name].value.format(
            user_first_name=email_msg.get("userFirstName"),
            user_last_name=email_msg.get("userLastName"),
            product_name=email_msg.get("productName"),
            account_name=email_msg.get("orgName"),
            business_name=email_msg.get("businessName"),
        )
        template_name = TemplateType[f"{QueueMessageTypes(message_type).name}_TEMPLATE_NAME"].value
    else:
        logger.error("Unknown message type: %s", message_type)
        return

    kwargs = {
        "title": title,
        "user_first_name": email_msg.get("userFirstName"),
        "user_last_name": email_msg.get("userLastName"),
        "context_url": email_msg.get("contextUrl"),
        "role": email_msg.get("role"),
        "label": email_msg.get("label"),
        "product_name": email_msg.get("productName"),
        "remarks": email_msg.get("remarks"),
        "applicationDate": email_msg.get("applicationDate"),
        "business_name": email_msg.get("businessName"),
    }

    org_id = email_msg.get("accountId")
    logo_url = email_msg.get("logo_url")
    email_dict = common_mailer.process(
        org_id=org_id,
        recipients=email_msg.get("emailAddresses"),
        template_name=template_name,
        logo_url=logo_url,
        subject=subject,
        **kwargs,
    )
    process_email(email_dict)


def process_email(email_dict: dict, token: str = None):  # pylint: disable=too-many-branches
    """Process the email contained in the message."""
    logger.debug("Attempting to process email: %s", email_dict.get("recipients", ""))
    if email_dict:
        if not token:
            token = RestService.get_service_account_token()
        notification_service.send_email(email_dict, token=token)
    else:
        logger.error("No email content generated")<|MERGE_RESOLUTION|>--- conflicted
+++ resolved
@@ -232,23 +232,13 @@
     invoice_total = email_msg.get("invoice_total", "0")
     withdraw_total = Decimal(str(invoice_total)) - Decimal(str(credit_total))
     args = {
-<<<<<<< HEAD
         "credit_total": format_currency(credit_total),
         "nsf_fee": format_currency(email_msg.get("nsfFee")),
         "invoice_total": format_currency(invoice_total),
-        "invoice_process_date": get_local_formatted_date(invoice_process_date, "%m-%d-%Y"),
+        "invoice_process_date": get_local_formatted_date(invoice_process_date, "%B %d, %Y"),
         "withdraw_total": format_currency(str(withdraw_total)),
         "invoice_number": email_msg.get("invoice_number", None),
         "transaction_url": get_transaction_url(org_id),
-=======
-        'credit_total': format_currency(credit_total),
-        'nsf_fee': format_currency(email_msg.get('nsfFee')),
-        'invoice_total': format_currency(invoice_total),
-        'invoice_process_date': get_local_formatted_date(invoice_process_date, '%B %d, %Y'),
-        'withdraw_total': format_currency(str(withdraw_total)),
-        'invoice_number': email_msg.get('invoice_number', None),
-        'transaction_url': get_transaction_url(org_id)
->>>>>>> 4e78078b
     }
     logo_url = email_msg.get("logo_url")
     email_dict = common_mailer.process(
