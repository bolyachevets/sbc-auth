--- conflicted
+++ resolved
@@ -19,14 +19,10 @@
     // StaffAdminBCOL = 'manage_accounts',
     StaffManageAccounts = 'manage_accounts',
     AnonymousUser = 'anonymous_user',
-<<<<<<< HEAD
     StaffViewAccounts = 'view_accounts',
-    Tester = 'tester'
-=======
     Tester = 'tester',
     AccountHolder = 'account_holder',
     PublicUser = 'public_user'
->>>>>>> 2da0f19b
 }
 
 export enum Pages {
