--- conflicted
+++ resolved
@@ -35,17 +35,9 @@
         ></v-text-field>
       </div>
       <div class="form__btns mt-8">
-<<<<<<< HEAD
-        <v-btn large color="primary" @click="add">
-          <span>Add Business</span>
-        </v-btn>
-        <v-btn depressed large color="default" class="ml-2" @click="cancel">
-          <span>Cancel</span>
-=======
         <v-btn text color="primary" @click.stop="helpDialog = true">
           <v-icon small>mdi-open-in-new</v-icon>
           <span>I lost or forgot my passcode</span>
->>>>>>> 659255c1
         </v-btn>
         <div>
           <v-btn large color="primary" @click="add">
