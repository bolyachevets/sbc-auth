import { Module, VuexModule, Mutation, Action } from 'vuex-module-decorators'
import keycloakService from '@/services/keycloak.services'
import userServices from '@/services/user.services'
import { UserInfo } from '@/models/userInfo'
import { User } from '@/models/user'
import { Contact } from '@/models/contact'
<<<<<<< HEAD
import { Organization, Members, Member } from '@/models/Organization'
import AuthService from 'sbc-common-components/src/services/auth.services'
import ConfigHelper from '@/util/config-helper'
import { AppConstants } from '@/util/constants'
import OrgService from '@/services/org.services'
import _ from 'lodash'
import { Invitation } from '@/models/Invitation'
import moment from 'moment'

interface ActiveUserRecord {
  username: string
  name: string
  role: string
  lastActive: string
}

interface PendingUserRecord {
  invitationId: number
  email: string
  invitationSent: string
  invitationExpires?: string
}
=======
import { Organization } from '@/models/Organization'
import ConfigHelper from '@/util/config-helper'
import { AppConstants } from '@/util/constants'
import authService from '@/services/login.services'
>>>>>>> 33a69ca9

@Module({
  name: 'user',
  namespaced: true
})
export default class UserModule extends VuexModule {
  currentUser: UserInfo
  userProfile: User
  userContact: Contact
  organizations: Organization[] = []
  activeBasicMembers: Member[] = []
  pendingBasicMembers: Invitation[] = []

  get activeUserListing (): ActiveUserRecord[] {
    return this.activeBasicMembers.map(member => {
      return {
        username: member.user.username,
        name: `${member.user.firstname} ${member.user.lastname}`,
        role: member.membershipTypeCode,
        lastActive: moment(member.user.modified).format('DD MMM, YYYY')
      }
    })
  }

  get pendingUserListing (): PendingUserRecord[] {
    return this.pendingBasicMembers.map(invitation => {
      return {
        invitationId: invitation.id,
        email: invitation.recipientEmail,
        invitationSent: moment(invitation.sentDate).format('DD MMM, YYYY'),
        invitationExpires: moment(invitation.expiresOn).format('DD MMM, YYYY')
      }
    })
  }

  @Mutation
  public setOrganizations (organizations: Organization[]) {
    this.organizations = organizations
  }

  @Mutation
  public setUserProfile (userProfile: User) {
    this.userProfile = userProfile
  }

  @Mutation
  public setCurrentUser (currentUser: UserInfo) {
    this.currentUser = currentUser
  }

  @Mutation
  public setUserContact (userContact: Contact) {
    this.userContact = userContact
  }

  @Mutation
  public setActiveBasicMembers (members: Member[]) {
    this.activeBasicMembers = members
  }

  @Mutation
  public setPendingBasicMembers (invitations: Invitation[]) {
    this.pendingBasicMembers = invitations
  }

  @Action({ rawError: true })
  public async initKeycloak (idpHint:string) {
    return keycloakService.init(idpHint)
  }

  @Action({ commit: 'setCurrentUser' })
  public async initializeSession () {
    // Set values to session storage
    keycloakService.initSessionStorage()
    // Load User Info
    return keycloakService.getUserInfo()
  }

  @Action({ commit: 'setUserProfile' })
  public async getUserProfile (identifier: string) {
    return userServices.getUserProfile(identifier)
      .then(response => {
        return response.data ? response.data : null
      })
  }

  @Action({ commit: 'setUserProfile' })
  public async createUserProfile () {
    return userServices.createUserProfile()
      .then(async response => {
        // Refresh token to get the new token with additional roles
        await keycloakService.refreshToken()
        return response.data
      })
  }

  @Action({ commit: 'setUserContact' })
  public async createUserContact (contact:Contact) {
    return userServices.createContact(contact)
      .then(response => {
        return response.data
      })
  }

  @Action({ commit: 'setOrganizations' })
  public async getOrganizations () {
    const response = await userServices.getOrganizations()
    return response.data && response.data.orgs ? response.data.orgs : []
  }

  @Action({ rawError: true })
  public logout (redirectUrl: string) {
    const loginType = ConfigHelper.getFromSession('LOGIN_TYPE')
    const authApiURL = ConfigHelper.getValue('VUE_APP_AUTH_ROOT_API') + '/'
    if (loginType && loginType === 'passcode') {
      authService.logout().then(response => {
        if (response.status === 204) {
          ConfigHelper.clearSession()
          window.location.assign(window.location.origin + AppConstants.RootPath)
        }
      })
    } else {
      keycloakService.logout(redirectUrl)
    }
  }

  // This returns a flattened list of users belong to the current users
  // set of implicit orgs (duplicates removed)
  @Action({ commit: 'setActiveBasicMembers' })
  public async getActiveBasicMembers (): Promise<Member[]> {
    let members: Member[] = []
    const orgs = this.context.state['organizations']
    for (let i = 0; i < orgs.length; i++) {
      const organization = orgs[i]
      if (organization.orgType === 'IMPLICIT') {
        const response = await OrgService.getOrgMembers(organization.id)
        if (response.status === 200 && response.data) {
          members = members.concat(response.data.members)
        }
      }
    }
    // Remove duplicates (this is done for IMPLICIT ORGS only since members will have access to entire dashboard)
    members = _.uniqWith(members, (memberA, memberB) => memberA.user.username === memberB.user.username)
    return members
  }

  @Action({ commit: 'setPendingBasicMembers' })
  public async getPendingBasicMembers (): Promise<Invitation[]> {
    let invitations: Invitation[] = []
    const orgs = this.context.state['organizations']
    for (let i = 0; i < orgs.length; i++) {
      const organization = orgs[i]
      if (organization.orgType === 'IMPLICIT') {
        const response = await OrgService.getOrgInvitations(organization.id)
        if (response.status === 200 && response.data) {
          invitations = invitations.concat(response.data.invitations)
        }
      }
    }
    return invitations
  }
}<|MERGE_RESOLUTION|>--- conflicted
+++ resolved
@@ -4,9 +4,8 @@
 import { UserInfo } from '@/models/userInfo'
 import { User } from '@/models/user'
 import { Contact } from '@/models/contact'
-<<<<<<< HEAD
 import { Organization, Members, Member } from '@/models/Organization'
-import AuthService from 'sbc-common-components/src/services/auth.services'
+import authService from '@/services/login.services'
 import ConfigHelper from '@/util/config-helper'
 import { AppConstants } from '@/util/constants'
 import OrgService from '@/services/org.services'
@@ -27,12 +26,8 @@
   invitationSent: string
   invitationExpires?: string
 }
-=======
-import { Organization } from '@/models/Organization'
-import ConfigHelper from '@/util/config-helper'
-import { AppConstants } from '@/util/constants'
-import authService from '@/services/login.services'
->>>>>>> 33a69ca9
+
+
 
 @Module({
   name: 'user',
