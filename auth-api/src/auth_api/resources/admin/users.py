# Copyright © 2019 Province of British Columbia
#
# Licensed under the Apache License, Version 2.0 (the 'License');
# you may not use this file except in compliance with the License.
# You may obtain a copy of the License at
#
#     http://www.apache.org/licenses/LICENSE-2.0
#
# Unless required by applicable law or agreed to in writing, software
# distributed under the License is distributed on an 'AS IS' BASIS,
# WITHOUT WARRANTIES OR CONDITIONS OF ANY KIND, either express or implied.
# See the License for the specific language governing permissions and
# limitations under the License.
"""Endpoints to to manage user."""

import opentracing

from flask import request
from flask_restplus import Resource, Namespace
from flask_opentracing import FlaskTracing

from auth_api import status as http_status

from auth_api.services.keycloak import KeycloakService
from auth_api.utils.util import cors_preflight
<<<<<<< HEAD
=======

from auth_api.utils.trace_tags import TraceTags as tags

>>>>>>> 12758165
from auth_api.exceptions import BusinessException

API = Namespace('admin/users', description='Keycloak Admin - user')
KEYCLOAK_SERVICE = KeycloakService()

TRACER = opentracing.tracer
TRACING = FlaskTracing(TRACER)


@cors_preflight('GET, POST, DELETE, OPTIONS')
@API.route('', methods=['GET', 'POST', 'DELETE', 'OPTIONS'])
class User(Resource):
    """End point resource to manage users."""

    @staticmethod
    @TRACING.trace()
    def post():
        """Add user, return a new/existing user."""

        data = request.get_json()
        if not data:
            data = request.values
        try:
            response = KEYCLOAK_SERVICE.add_user(data)

            return response, http_status.HTTP_201_CREATED
        except BusinessException as err:
            return {'error': '{}'.format(err.code), 'message': '{}'.format(err.message), 'detail':'{}'.format(err.detail)}, err.status \


    @staticmethod
    @TRACING.trace()
    def get():
        """Get user by username and return a user"""

        data = request.get_json()
        if not data:
            data = request.values
        try:
            user = KEYCLOAK_SERVICE.get_user_by_username(data.get("username"))
            return user, http_status.HTTP_200_OK
        except BusinessException as err:
            return {'error': '{}'.format(err.code), 'message': '{}'.format(err.message), 'detail':'{}'.format(err.detail)}, err.status\


    @staticmethod
    @TRACING.trace()
    def delete():
        """Delete user by username"""

        data = request.get_json()
        if not data:
            data = request.values
        try:
            response = KEYCLOAK_SERVICE.delete_user_by_username(data.get("username"))
            return response, http_status.HTTP_204_NO_CONTENT
        except BusinessException as err:
            return {'error': '{}'.format(err.code), 'message': '{}'.format(err.message), 'detail':'{}'.format(err.detail)}, err.status\
<|MERGE_RESOLUTION|>--- conflicted
+++ resolved
@@ -23,12 +23,7 @@
 
 from auth_api.services.keycloak import KeycloakService
 from auth_api.utils.util import cors_preflight
-<<<<<<< HEAD
-=======
 
-from auth_api.utils.trace_tags import TraceTags as tags
-
->>>>>>> 12758165
 from auth_api.exceptions import BusinessException
 
 API = Namespace('admin/users', description='Keycloak Admin - user')
