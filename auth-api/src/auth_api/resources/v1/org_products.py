# Copyright © 2019 Province of British Columbia
#
# Licensed under the Apache License, Version 2.0 (the 'License');
# you may not use this file except in compliance with the License.
# You may obtain a copy of the License at
#
#     http://www.apache.org/licenses/LICENSE-2.0
#
# Unless required by applicable law or agreed to in writing, software
# distributed under the License is distributed on an 'AS IS' BASIS,
# WITHOUT WARRANTIES OR CONDITIONS OF ANY KIND, either express or implied.
# See the License for the specific language governing permissions and
# limitations under the License.
"""API endpoints for managing an Org resource."""
import json
from http import HTTPStatus

from flask import Blueprint, g, request
from flask_cors import cross_origin

from auth_api.exceptions import BusinessException
from auth_api.schemas import utils as schema_utils
from auth_api.services import Product as ProductService
from auth_api.utils.auth import jwt as _jwt
from auth_api.utils.endpoints_enums import EndpointEnum
from auth_api.utils.roles import Role

bp = Blueprint("ORG_PRODUCTS", __name__, url_prefix=f"{EndpointEnum.API_V1.value}/orgs/<string:org_id>/products")


@bp.route("", methods=["GET", "OPTIONS"])
@cross_origin(origins="*", methods=["GET", "PATCH", "POST"])
@_jwt.has_one_of_roles([Role.PUBLIC_USER.value, Role.STAFF_VIEW_ACCOUNTS.value])
def get_org_product_subscriptions(org_id):
    """GET a new product subscription to the org using the request body."""

    if not org_id or org_id == "None" or not org_id.isdigit() or int(org_id) < 0:
        return {"message": "The organization ID is in an incorrect format."}, HTTPStatus.BAD_REQUEST

    try:
        include_hidden = request.args.get("include_hidden", None) == "true"  # used by NDS
        response, status = (
            json.dumps(ProductService.get_all_product_subscription(org_id=int(org_id), include_hidden=include_hidden)),
            HTTPStatus.OK,
        )
    except BusinessException as exception:
        response, status = {"code": exception.code, "message": exception.message}, exception.status_code
    return response, status


<<<<<<< HEAD
@bp.route("", methods=["POST"])
@cross_origin(origins="*")
@_jwt.has_one_of_roles([Role.STAFF_CREATE_ACCOUNTS.value, Role.PUBLIC_USER.value])
=======
@bp.route('', methods=['POST'])
@cross_origin(origins='*')
@TRACER.trace()
@_jwt.has_one_of_roles([Role.STAFF_CREATE_ACCOUNTS.value, Role.PUBLIC_USER.value, Role.SYSTEM.value])
>>>>>>> 8439b7c8
def post_org_product_subscription(org_id):
    """Post a new product subscription to the org using the request body."""

    if not org_id or org_id == "None" or not org_id.isdigit() or int(org_id) < 0:
        return {"message": "The organization ID is in an incorrect format."}, HTTPStatus.BAD_REQUEST

    request_json = request.get_json()
    valid_format, errors = schema_utils.validate(request_json, "org_product_subscription")
    if not valid_format:
        return {"message": schema_utils.serialize(errors)}, HTTPStatus.BAD_REQUEST

    try:
<<<<<<< HEAD
        subscriptions = ProductService.create_product_subscription(int(org_id), request_json)
        ProductService.update_org_product_keycloak_groups(int(org_id))
        response, status = {"subscriptions": subscriptions}, HTTPStatus.CREATED
=======
        roles = g.jwt_oidc_token_info.get('realm_access').get('roles')
        subscriptions = ProductService.create_product_subscription(org_id, request_json,
                                                                   skip_auth=Role.SYSTEM.value in roles,
                                                                   auto_approve=Role.SYSTEM.value in roles)
        ProductService.update_org_product_keycloak_groups(org_id)
        response, status = {'subscriptions': subscriptions}, http_status.HTTP_201_CREATED
>>>>>>> 8439b7c8
    except BusinessException as exception:
        response, status = {"code": exception.code, "message": exception.message}, exception.status_code
    return response, status


@bp.route("", methods=["PATCH"])
@cross_origin(origins="*")
@_jwt.has_one_of_roles([Role.PUBLIC_USER.value])
def patch_org_product_subscription(org_id):
    """Patch existing product subscription to resubmit it for review."""

    if not org_id or org_id == "None" or not org_id.isdigit() or int(org_id) < 0:
        return {"message": "The organization ID is in an incorrect format."}, HTTPStatus.BAD_REQUEST

    request_json = request.get_json()
    valid_format, errors = schema_utils.validate(request_json, "org_product_subscription")
    if not valid_format:
        return {"message": schema_utils.serialize(errors)}, HTTPStatus.BAD_REQUEST

    try:
        subscriptions = ProductService.resubmit_product_subscription(int(org_id), request_json)
        response, status = {"subscriptions": subscriptions}, HTTPStatus.OK
    except BusinessException as exception:
        response, status = {"code": exception.code, "message": exception.message}, exception.status_code
    return response, status<|MERGE_RESOLUTION|>--- conflicted
+++ resolved
@@ -48,16 +48,9 @@
     return response, status
 
 
-<<<<<<< HEAD
 @bp.route("", methods=["POST"])
 @cross_origin(origins="*")
 @_jwt.has_one_of_roles([Role.STAFF_CREATE_ACCOUNTS.value, Role.PUBLIC_USER.value])
-=======
-@bp.route('', methods=['POST'])
-@cross_origin(origins='*')
-@TRACER.trace()
-@_jwt.has_one_of_roles([Role.STAFF_CREATE_ACCOUNTS.value, Role.PUBLIC_USER.value, Role.SYSTEM.value])
->>>>>>> 8439b7c8
 def post_org_product_subscription(org_id):
     """Post a new product subscription to the org using the request body."""
 
@@ -70,18 +63,12 @@
         return {"message": schema_utils.serialize(errors)}, HTTPStatus.BAD_REQUEST
 
     try:
-<<<<<<< HEAD
-        subscriptions = ProductService.create_product_subscription(int(org_id), request_json)
-        ProductService.update_org_product_keycloak_groups(int(org_id))
-        response, status = {"subscriptions": subscriptions}, HTTPStatus.CREATED
-=======
         roles = g.jwt_oidc_token_info.get('realm_access').get('roles')
-        subscriptions = ProductService.create_product_subscription(org_id, request_json,
+        subscriptions = ProductService.create_product_subscription(int(org_id), request_json,
                                                                    skip_auth=Role.SYSTEM.value in roles,
                                                                    auto_approve=Role.SYSTEM.value in roles)
-        ProductService.update_org_product_keycloak_groups(org_id)
-        response, status = {'subscriptions': subscriptions}, http_status.HTTP_201_CREATED
->>>>>>> 8439b7c8
+        ProductService.update_org_product_keycloak_groups(int(org_id))
+        response, status = {'subscriptions': subscriptions}, HTTPStatus.CREATED
     except BusinessException as exception:
         response, status = {"code": exception.code, "message": exception.message}, exception.status_code
     return response, status
