# Copyright © 2019 Province of British Columbia
#
# Licensed under the Apache License, Version 2.0 (the 'License');
# you may not use this file except in compliance with the License.
# You may obtain a copy of the License at
#
#     http://www.apache.org/licenses/LICENSE-2.0
#
# Unless required by applicable law or agreed to in writing, software
# distributed under the License is distributed on an 'AS IS' BASIS,
# WITHOUT WARRANTIES OR CONDITIONS OF ANY KIND, either express or implied.
# See the License for the specific language governing permissions and
# limitations under the License.
"""Endpoints to get token from Keycloak """

import json

<<<<<<< HEAD
=======
import opentracing

>>>>>>> 6a84532e
from flask import request
from flask_restplus import Namespace, Resource, cors

<<<<<<< HEAD
from auth_api import tracing as _tracing
from auth_api import status as http_status
=======
from auth_api import status as http_status

>>>>>>> 6a84532e
from auth_api.services.keycloak import KeycloakService
from auth_api.utils.util import cors_preflight
from auth_api.exceptions import BusinessException

<<<<<<< HEAD
from sbc_common_components.tracing.trace_tags import TraceTags

=======
>>>>>>> 6a84532e
from auth_api.exceptions import BusinessException


API = Namespace('token', description='Authentication System - Passcode login')
KEYCLOAK_SERVICE = KeycloakService()


@cors_preflight('POST,OPTIONS')
@API.route('', methods=['POST', 'OPTIONS'])
class Token(Resource):
    """Get token from Keycloak by username and password, or refresh token, return token"""

    @staticmethod
    @cors.crossdomain(origin='*')
    @_tracing.trace()
    def post():
        """Get token or refresh token, return token"""

        data = request.get_json()
        if not data:
            data = request.values
        try:
            if 'refresh_token' in data:
                response = KEYCLOAK_SERVICE.refresh_token(data.get('refresh_token'))
            else:
                response = KEYCLOAK_SERVICE.get_token(data.get('username'), data.get('password'))
            current_span = _tracing.tracer.active_span

            with _tracing.tracer.start_active_span('passcode_login', child_of=current_span) as scope:
                scope.span.set_tag(TraceTags.USER, data.get('username'))
                _tracing.inject_tracing_header(response, _tracing.tracer)

            return json.dumps(response), http_status.HTTP_200_OK
        except BusinessException as err:
<<<<<<< HEAD
            return json.dumps({'error': '{}'.format(err.code), 'message':'{}'.format(err.message), 'detail':'{}'.format(err.detail)}), err.status\
=======
            return json.dumps({'error': '{}'.format(err.code), 'message':'{}'.format(err.message), 'detail':'{}'.format(err.detail)}), err.status\
>>>>>>> 6a84532e
<|MERGE_RESOLUTION|>--- conflicted
+++ resolved
@@ -15,30 +15,19 @@
 
 import json
 
-<<<<<<< HEAD
-=======
 import opentracing
 
->>>>>>> 6a84532e
 from flask import request
 from flask_restplus import Namespace, Resource, cors
 
-<<<<<<< HEAD
-from auth_api import tracing as _tracing
-from auth_api import status as http_status
-=======
 from auth_api import status as http_status
 
->>>>>>> 6a84532e
 from auth_api.services.keycloak import KeycloakService
 from auth_api.utils.util import cors_preflight
 from auth_api.exceptions import BusinessException
 
-<<<<<<< HEAD
 from sbc_common_components.tracing.trace_tags import TraceTags
 
-=======
->>>>>>> 6a84532e
 from auth_api.exceptions import BusinessException
 
 
@@ -73,8 +62,4 @@
 
             return json.dumps(response), http_status.HTTP_200_OK
         except BusinessException as err:
-<<<<<<< HEAD
-            return json.dumps({'error': '{}'.format(err.code), 'message':'{}'.format(err.message), 'detail':'{}'.format(err.detail)}), err.status\
-=======
-            return json.dumps({'error': '{}'.format(err.code), 'message':'{}'.format(err.message), 'detail':'{}'.format(err.detail)}), err.status\
->>>>>>> 6a84532e
+            return json.dumps({'error': '{}'.format(err.code), 'message':'{}'.format(err.message), 'detail':'{}'.format(err.detail)}), err.status\