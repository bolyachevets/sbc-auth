# Copyright © 2019 Province of British Columbia
#
# Licensed under the Apache License, Version 2.0 (the 'License');
# you may not use this file except in compliance with the License.
# You may obtain a copy of the License at
#
#     http://www.apache.org/licenses/LICENSE-2.0
#
# Unless required by applicable law or agreed to in writing, software
# distributed under the License is distributed on an 'AS IS' BASIS,
# WITHOUT WARRANTIES OR CONDITIONS OF ANY KIND, either express or implied.
# See the License for the specific language governing permissions and
# limitations under the License.
"""Endpoints to get token from Keycloak """

import traceback
<<<<<<< HEAD
import opentracing
import json

from flask import request
from flask_restplus import Resource, Namespace, cors
=======
from flask import jsonify, request
from flask_restplus import Resource, Namespace, cors
from auth_api.services.keycloak import KeycloakService
from auth_api.services import User
import opentracing
import json
>>>>>>> 752e3cbd
from flask_opentracing import FlaskTracing

from auth_api.services.keycloak import KeycloakService
from auth_api.utils.util import cors_preflight

from ..utils.trace_tags import TraceTags as tags


API = Namespace('token', description='Authentication System - Passcode login')
KEYCLOAK_SERVICE = KeycloakService()


TRACER = opentracing.tracer
TRACING = FlaskTracing(TRACER)


@cors_preflight('POST,OPTIONS')
@API.route('', methods=['POST', 'OPTIONS'])
class Token(Resource):
    """Get token from Keycloak by username and password, or refresh token, return token"""
    @staticmethod
    @cors.crossdomain(origin='*')
<<<<<<< HEAD
    @TRACING.trace()
=======
    @tracing.trace()
>>>>>>> 752e3cbd
    def post():
        """Get token or refresh token, return token"""

        current_span = TRACER.active_span
        data = request.get_json()
        if not data:
            data = request.values
        try:
            if data.get('refresh_token'):
                response = KEYCLOAK_SERVICE.refresh_token(data.get('refresh_token'))
            else:
                response = KEYCLOAK_SERVICE.get_token(data.get('username'), data.get('password'))

            return json.dumps(response), 200
        except Exception as err:
            current_span.set_tag(tags.ERROR, 'true')
            trace_back = traceback.format_exc()
            current_span.log_kv({'event': 'error',
                                 'error.kind': str(type(err)),
                                 'error.message': err.with_traceback(None),
                                 'error.object': trace_back})
            current_span.set_tag(tags.HTTP_STATUS_CODE, 500)
<<<<<<< HEAD
            return json.dumps({"error": "{}".format(err)}), 500\
=======
            return {"error": "{}".format(err)}, 500\
>>>>>>> 752e3cbd
<|MERGE_RESOLUTION|>--- conflicted
+++ resolved
@@ -14,20 +14,11 @@
 """Endpoints to get token from Keycloak """
 
 import traceback
-<<<<<<< HEAD
 import opentracing
 import json
 
 from flask import request
 from flask_restplus import Resource, Namespace, cors
-=======
-from flask import jsonify, request
-from flask_restplus import Resource, Namespace, cors
-from auth_api.services.keycloak import KeycloakService
-from auth_api.services import User
-import opentracing
-import json
->>>>>>> 752e3cbd
 from flask_opentracing import FlaskTracing
 
 from auth_api.services.keycloak import KeycloakService
@@ -50,11 +41,7 @@
     """Get token from Keycloak by username and password, or refresh token, return token"""
     @staticmethod
     @cors.crossdomain(origin='*')
-<<<<<<< HEAD
     @TRACING.trace()
-=======
-    @tracing.trace()
->>>>>>> 752e3cbd
     def post():
         """Get token or refresh token, return token"""
 
@@ -77,8 +64,4 @@
                                  'error.message': err.with_traceback(None),
                                  'error.object': trace_back})
             current_span.set_tag(tags.HTTP_STATUS_CODE, 500)
-<<<<<<< HEAD
-            return json.dumps({"error": "{}".format(err)}), 500\
-=======
-            return {"error": "{}".format(err)}, 500\
->>>>>>> 752e3cbd
+            return json.dumps({"error": "{}".format(err)}), 500\