--- conflicted
+++ resolved
@@ -13,17 +13,11 @@
 # limitations under the License.
 """Service for managing Invitation data."""
 
-<<<<<<< HEAD
 import urllib
 
 from datetime import datetime
 from threading import Thread
 from flask import copy_current_request_context
-=======
-
-from datetime import datetime
-
->>>>>>> 140bb206
 from itsdangerous import URLSafeTimedSerializer
 from jinja2 import Environment, FileSystemLoader
 from sbc_common_components.tracing.service_tracing import ServiceTracing
@@ -34,12 +28,7 @@
 from auth_api.models import Membership as MembershipModel
 from auth_api.schemas import InvitationSchema
 from config import get_named_config
-<<<<<<< HEAD
 from .notification import send_email
-=======
-
-from .notification import Notification
->>>>>>> 140bb206
 
 
 ENV = Environment(loader=FileSystemLoader('.'))
@@ -131,19 +120,13 @@
         token_confirm_url = '{}/validatetoken/{}'.format(CONFIG.AUTH_WEB_TOKEN_CONFIRM_URL, confirmation_token)
         template = ENV.get_template('email_templates/business_invitation_email.html')
         try:
-<<<<<<< HEAD
             @copy_current_request_context
             def run_job():
                 send_email(subject, sender, recipient, template.render(invitation=invitation, url=token_confirm_url, user=user))
             thread = Thread(target=run_job)
             thread.start()
 
-        except:
-=======
-            Notification.send_email(subject, sender, recipient, template.render(invitation=invitation,
-                                                                                url=token_confirm_url, user=user))
         except:  # noqa: E722
->>>>>>> 140bb206
             invitation.invitation_status_code = 'FAILED'
             invitation.save()
             raise BusinessException(Error.FAILED_INVITATION, None)
