--- conflicted
+++ resolved
@@ -430,24 +430,7 @@
             has_org_updates = True
             org_info['statusCode'] = OrgStatus.PENDING_STAFF_REVIEW.value
             has_status_changing = True
-<<<<<<< HEAD
-            self._create_gov_account_task(org_model, token_info)
-=======
-            # create a staff review task for this account
-            task_type = TaskTypePrefix.GOVM_REVIEW.value
-            user: UserModel = UserModel.find_by_jwt_token(token=token_info)
-            task_info = {'name': org_model.name,
-                         'relationshipId': org_model.id,
-                         'relatedTo': user.id,
-                         'dateSubmitted': datetime.today(),
-                         'relationshipType': TaskRelationshipType.ORG.value,
-                         'type': task_type,
-                         'status': TaskStatus.OPEN.value,
-                         'relationship_status': TaskRelationshipStatus.PENDING_STAFF_REVIEW.value
-                         }
-            TaskService.create_task(task_info=task_info, user=user, do_commit=False, origin_url=origin_url)
->>>>>>> 1377c63b
-
+            self._create_gov_account_task(org_model, token_info, origin_url)
         if product_subscriptions is not None:
             subscription_data = {'subscriptions': product_subscriptions}
             ProductService.create_product_subscription(self._model.id, subscription_data=subscription_data,
@@ -478,7 +461,7 @@
         return self
 
     @staticmethod
-    def _create_gov_account_task(org_model, token_info):
+    def _create_gov_account_task(org_model: OrgModel, token_info: dict, origin_url: str):
         # create a staff review task for this account
         task_type = TaskTypePrefix.GOVM_REVIEW.value
         user: UserModel = UserModel.find_by_jwt_token(token=token_info)
@@ -491,7 +474,7 @@
                      'status': TaskStatus.OPEN.value,
                      'relationship_status': TaskRelationshipStatus.PENDING_STAFF_REVIEW.value
                      }
-        TaskService.create_task(task_info=task_info, user=user, do_commit=False)
+        TaskService.create_task(task_info=task_info, user=user, do_commit=False, origin_url=origin_url)
 
     @staticmethod
     def delete_org(org_id, token_info: Dict = None, ):
