--- conflicted
+++ resolved
@@ -27,8 +27,5 @@
 from .reset import ResetTestData
 from .user import User
 from .user_settings import UserSettings
-<<<<<<< HEAD
 from .api_gateway import ApiGateway
-=======
-from .task import Task
->>>>>>> 7261c8ab
+from .task import Task