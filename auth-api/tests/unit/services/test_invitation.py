--- conflicted
+++ resolved
@@ -183,20 +183,8 @@
             ]
         }
         new_invitation = InvitationService.create_invitation(invitation_info, User(user))
-<<<<<<< HEAD
-        new_invitation_dict = new_invitation.as_dict()
-        updated_invitation_info = {
-            'id': new_invitation_dict['id'],
-            'sentDate': '2019-09-09T00:00:00+00:00',
-            'status': 'ACCEPTED',
-            'acceptedDate': '2019-09-11T00:00:00+00:00'
-        }
-        updated_invitation = new_invitation.update_invitation(updated_invitation_info).as_dict()
-        assert updated_invitation['status'] == updated_invitation_info['status']
-=======
         updated_invitation = new_invitation.update_invitation(User(user)).as_dict()
         assert updated_invitation['status'] == 'PENDING'
->>>>>>> 0d012d57
 
 
 def test_generate_confirmation_token(session):  # pylint:disable=unused-argument
