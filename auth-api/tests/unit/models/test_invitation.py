# Copyright © 2019 Province of British Columbia
#
# Licensed under the Apache License, Version 2.0 (the "License");
# you may not use this file except in compliance with the License.
# You may obtain a copy of the License at
#
#     http://www.apache.org/licenses/LICENSE-2.0
#
# Unless required by applicable law or agreed to in writing, software
# distributed under the License is distributed on an "AS IS" BASIS,
# WITHOUT WARRANTIES OR CONDITIONS OF ANY KIND, either express or implied.
# See the License for the specific language governing permissions and
# limitations under the License.
"""Tests for the Invitation model.

Test suite to ensure that the  model routines are working as expected.
"""

from _datetime import datetime

from auth_api.models import Invitation as InvitationModel
from auth_api.models import InvitationMembership as InvitationMembershipModel
from auth_api.models import Org as OrgModel
from auth_api.models import OrgStatus as OrgStatusModel
from auth_api.models import OrgType as OrgTypeModel
from auth_api.models import PaymentType as PaymentTypeModel
from auth_api.models import User


def factory_invitation_model(session, status):
    """Produce a templated invitation model."""
    user = User(username='CP1234567',
                roles='{edit, uma_authorization, staff}',
                keycloak_guid='1b20db59-19a0-4727-affe-c6f64309fd04')

    session.add(user)
    session.commit()

    org_type = OrgTypeModel(code='TEST', desc='Test')
    session.add(org_type)
    session.commit()

    org_status = OrgStatusModel(code='TEST', desc='Test')
    session.add(org_status)
    session.commit()

    preferred_payment = PaymentTypeModel(code='TEST', desc='Test')
    session.add(preferred_payment)
    session.commit()

    org = OrgModel()
    org.name = 'Test Org'
    org.org_type = org_type
    org.org_status = org_status
    org.preferred_payment = preferred_payment
    org.save()

    invitation = InvitationModel()
    invitation.recipient_email = 'abc@test.com'
    invitation.sender = user
    invitation.sent_date = datetime.now()
    invitation.invitation_status_code = status

    invitation_membership = InvitationMembershipModel()
    invitation_membership.org_id = org.id
    invitation_membership.membership_type_code = 'MEMBER'
    invitation.membership.append(invitation_membership)

    invitation.save()
    return invitation


def test_create_invitation(session):
    """Assert that an Invitation can be stored in the service."""
    invitation = factory_invitation_model(session=session, status='PENDING')
    session.add(invitation)
    session.commit()
    assert invitation.id is not None


def test_find_invitation_by_id(session):  # pylint:disable=unused-argument
    """Assert that an Invitation can retrieved by its id."""
    invitation = factory_invitation_model(session=session, status='PENDING')
    session.add(invitation)
    session.commit()

    retrieved_invitation = InvitationModel.find_invitation_by_id(invitation.id)
    assert retrieved_invitation
    assert retrieved_invitation.id == invitation.id


def test_find_invitations_by_user(session):  # pylint:disable=unused-argument
    """Assert that an Invitation can retrieved by the user id."""
    invitation = factory_invitation_model(session=session, status='PENDING')
    session.add(invitation)
    session.commit()

    retrieved_invitation = InvitationModel.find_invitations_by_user(invitation.sender_id)
    assert len(retrieved_invitation) > 0
    assert retrieved_invitation[0].recipient_email == invitation.recipient_email


def test_update_invitation_as_retried(session):  # pylint:disable=unused-argument
    """Assert that an Invitation can be updated."""
    invitation = factory_invitation_model(session=session, status='FAILED')
    session.add(invitation)
    session.commit()
    invitation.update_invitation_as_retried()
    assert invitation
<<<<<<< HEAD
    assert invitation.invitation_status_code == update_invitation['status']


def test_find_invitations_by_org(session):  # pylint:disable=unused-argument
    """Assert that Invitations for a specified org can be retrieved."""
    invitation = factory_invitation_model(session=session)
    session.add(invitation)
    session.commit()

    found_invitations = InvitationModel.find_invitations_by_org(invitation.membership[0].org_id)
    assert found_invitations
    assert len(found_invitations) == 1
    assert found_invitations[0].membership[0].org_id == invitation.membership[0].org_id
=======
    assert invitation.invitation_status_code == 'PENDING'


def test_find_pending_invitations_by_user(session):  # pylint:disable=unused-argument
    """Assert that an Invitation can retrieved by the user id."""
    invitation = factory_invitation_model(session=session, status='PENDING')
    session.add(invitation)
    session.commit()

    retrieved_invitation = InvitationModel.find_pending_invitations_by_user(invitation.sender_id)
    assert len(retrieved_invitation) == 1
    assert retrieved_invitation[0].recipient_email == invitation.recipient_email


def test_invitations_by_status(session):  # pylint:disable=unused-argument
    """Assert that an Invitation can retrieved by the user id."""
    invitation = factory_invitation_model(session=session, status='PENDING')
    session.add(invitation)
    session.commit()

    retrieved_invitation = InvitationModel.find_invitations_by_status(invitation.sender_id, 'FAILED')
    assert len(retrieved_invitation) == 0

>>>>>>> 0d012d57
<|MERGE_RESOLUTION|>--- conflicted
+++ resolved
@@ -107,13 +107,12 @@
     session.commit()
     invitation.update_invitation_as_retried()
     assert invitation
-<<<<<<< HEAD
-    assert invitation.invitation_status_code == update_invitation['status']
+    assert invitation.invitation_status_code == 'PENDING'
 
 
 def test_find_invitations_by_org(session):  # pylint:disable=unused-argument
     """Assert that Invitations for a specified org can be retrieved."""
-    invitation = factory_invitation_model(session=session)
+    invitation = factory_invitation_model(session=session, status='PENDING')
     session.add(invitation)
     session.commit()
 
@@ -121,7 +120,6 @@
     assert found_invitations
     assert len(found_invitations) == 1
     assert found_invitations[0].membership[0].org_id == invitation.membership[0].org_id
-=======
     assert invitation.invitation_status_code == 'PENDING'
 
 
@@ -143,6 +141,4 @@
     session.commit()
 
     retrieved_invitation = InvitationModel.find_invitations_by_status(invitation.sender_id, 'FAILED')
-    assert len(retrieved_invitation) == 0
-
->>>>>>> 0d012d57
+    assert len(retrieved_invitation) == 0