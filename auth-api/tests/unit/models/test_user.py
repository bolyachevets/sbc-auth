--- conflicted
+++ resolved
@@ -53,11 +53,7 @@
     assert u.id is not None
 
 
-<<<<<<< HEAD
-def test_create_from_jwt_token(session): #pylint: disable=unused-argument
-=======
 def test_create_from_jwt_token(session):  # pylint: disable=unused-argument
->>>>>>> cfdc2a58
     """Assert User is created from the JWT fields."""
     token = {'preferred_username': 'CP1234567',
              'realm_access': {'roles': [
@@ -69,11 +65,7 @@
     assert u.id is not None
 
 
-<<<<<<< HEAD
-def test_create_from_jwt_token_no_token(session): #pylint: disable=unused-argument
-=======
 def test_create_from_jwt_token_no_token(session):  # pylint: disable=unused-argument
->>>>>>> cfdc2a58
     """Assert User is not created from an empty token."""
     token = None
     u = User.create_from_jwt_token(token)
@@ -91,11 +83,7 @@
     assert u.id is not None
 
 
-<<<<<<< HEAD
-def test_user_save(session): #pylint: disable=unused-argument
-=======
 def test_user_save(session):  # pylint: disable=unused-argument
->>>>>>> cfdc2a58
     """Assert User record is saved."""
     user = User(username='CP1234567', roles='{edit, uma_authorization, staff}')
     user.save()
@@ -103,11 +91,7 @@
     assert user.id is not None
 
 
-<<<<<<< HEAD
-def test_user_delete(session): #pylint: disable=unused-argument
-=======
 def test_user_delete(session):  # pylint: disable=unused-argument
->>>>>>> cfdc2a58
     """Assert the User record is deleted."""
     user = User(username='CP1234567', roles='{edit, uma_authorization, staff}')
     user.save()
