--- conflicted
+++ resolved
@@ -154,7 +154,89 @@
     assert parent_mhr_product.get("subscriptionStatus") == parent_status
 
 
-<<<<<<< HEAD
+@pytest.mark.parametrize('test_name, org_product_info', [
+    ('lawyer_notary', TestOrgProductsInfo.mhr_qs_lawyer_and_notaries),
+    ('home_manufacturers', TestOrgProductsInfo.mhr_qs_home_manufacturers),
+    ('home_dealers', TestOrgProductsInfo.mhr_qs_home_dealers),
+    ('system_no_approval', TestOrgProductsInfo.mhr_qs_home_manufacturers)
+])
+def test_add_single_org_product_mhr_qualified_supplier_approve(client, jwt, session, keycloak_mock,
+                                                               test_name, org_product_info):
+    """Assert that MHR sub products subscriptions can be created and approved."""
+    # setup user and org
+    staff_headers = factory_auth_header(jwt=jwt, claims=TestJwtClaims.staff_role)
+    user_headers = factory_auth_header(jwt=jwt, claims=TestJwtClaims.public_user_role)
+    rv = client.post("/api/v1/users", headers=user_headers, content_type="application/json")
+    rv = client.post(
+        "/api/v1/orgs", data=json.dumps(TestOrgInfo.org_premium), headers=user_headers, content_type="application/json"
+    )
+    assert rv.status_code == HTTPStatus.CREATED
+    dictionary = json.loads(rv.data)
+
+    if test_name == 'system_no_approval':
+       user_headers = factory_auth_header(jwt=jwt, claims=TestJwtClaims.system_role)
+    rv_products = client.post(
+        f"/api/v1/orgs/{dictionary.get('id')}/products",
+        data=json.dumps(org_product_info),
+        headers=user_headers,
+        content_type="application/json",
+    )
+    assert rv_products.status_code == HTTPStatus.CREATED
+    assert schema_utils.validate(rv_products.json, "org_product_subscriptions_response")[0]
+
+    subscription_status = 'ACTIVE' if test_name == 'system_no_approval' else 'PENDING_STAFF_REVIEW'
+    assert_product_parent_and_child_statuses(
+        client,
+        jwt,
+        dictionary.get("id"),
+        "MHR",
+        subscription_status,
+        org_product_info["subscriptions"][0]["productCode"],
+        subscription_status,
+    )
+
+    if test_name == 'system_no_approval':
+       return
+      
+    rv = client.get("/api/v1/tasks", headers=staff_headers, content_type="application/json")
+    item_list = rv.json
+    assert schema_utils.validate(item_list, "paged_response")[0]
+    assert rv.status_code == HTTPStatus.OK
+    assert len(item_list["tasks"]) == 1
+
+    task = item_list["tasks"][0]
+    assert task["relationshipStatus"] == "PENDING_STAFF_REVIEW"
+    assert task["relationshipType"] == "PRODUCT"
+    assert task["action"] == "QUALIFIED_SUPPLIER_REVIEW"
+    assert task["externalSourceId"] == org_product_info["subscriptions"][0]["externalSourceId"]
+
+    # Approve task
+    rv = client.put(
+        "/api/v1/tasks/{}".format(task["id"]),
+        data=json.dumps({"relationshipStatus": "ACTIVE"}),
+        headers=staff_headers,
+        content_type="application/json",
+    )
+
+    task = rv.json
+    assert rv.status_code == HTTPStatus.OK
+    assert task["relationshipStatus"] == "ACTIVE"
+    assert task["relationshipType"] == "PRODUCT"
+    assert task["action"] == "QUALIFIED_SUPPLIER_REVIEW"
+    assert task["externalSourceId"] == org_product_info["subscriptions"][0]["externalSourceId"]
+
+    # MHR parent and sub product should be active
+    assert_product_parent_and_child_statuses(
+        client,
+        jwt,
+        dictionary.get("id"),
+        "MHR",
+        "ACTIVE",
+        org_product_info["subscriptions"][0]["productCode"],
+        "ACTIVE",
+    )
+
+
 @pytest.mark.parametrize(
     "org_product_info",
     [
@@ -163,146 +245,6 @@
         TestOrgProductsInfo.mhr_qs_home_dealers,
     ],
 )
-def test_add_single_org_product_mhr_qualified_supplier_approve(client, jwt, session, keycloak_mock, org_product_info):
-=======
-@pytest.mark.parametrize('test_name, org_product_info', [
-    ('lawyer_notary', TestOrgProductsInfo.mhr_qs_lawyer_and_notaries),
-    ('home_manufacturers', TestOrgProductsInfo.mhr_qs_home_manufacturers),
-    ('home_dealers', TestOrgProductsInfo.mhr_qs_home_dealers),
-    ('system_no_approval', TestOrgProductsInfo.mhr_qs_home_manufacturers)
-])
-def test_add_single_org_product_mhr_qualified_supplier_approve(client, jwt, session, keycloak_mock,
-                                                               test_name, org_product_info):
->>>>>>> 8439b7c8
-    """Assert that MHR sub products subscriptions can be created and approved."""
-    # setup user and org
-    staff_headers = factory_auth_header(jwt=jwt, claims=TestJwtClaims.staff_role)
-    user_headers = factory_auth_header(jwt=jwt, claims=TestJwtClaims.public_user_role)
-<<<<<<< HEAD
-    rv = client.post("/api/v1/users", headers=user_headers, content_type="application/json")
-    rv = client.post(
-        "/api/v1/orgs", data=json.dumps(TestOrgInfo.org_premium), headers=user_headers, content_type="application/json"
-    )
-    assert rv.status_code == HTTPStatus.CREATED
-    dictionary = json.loads(rv.data)
-
-    # Create product subscription
-    rv_products = client.post(
-        f"/api/v1/orgs/{dictionary.get('id')}/products",
-        data=json.dumps(org_product_info),
-        headers=user_headers,
-        content_type="application/json",
-    )
-    assert rv_products.status_code == HTTPStatus.CREATED
-    assert schema_utils.validate(rv_products.json, "org_product_subscriptions_response")[0]
-
-    # Fetch org products and validate subscription status
-    assert_product_parent_and_child_statuses(
-        client,
-        jwt,
-        dictionary.get("id"),
-        "MHR",
-        "PENDING_STAFF_REVIEW",
-        org_product_info["subscriptions"][0]["productCode"],
-        "PENDING_STAFF_REVIEW",
-    )
-
-    # Should show up as a review task for staff
-    rv = client.get("/api/v1/tasks", headers=staff_headers, content_type="application/json")
-=======
-
-    rv = client.post('/api/v1/users', headers=user_headers, content_type='application/json')
-    rv = client.post('/api/v1/orgs', data=json.dumps(TestOrgInfo.org_premium),
-                     headers=user_headers, content_type='application/json')
-    assert rv.status_code == http_status.HTTP_201_CREATED
-    dictionary = json.loads(rv.data)
-
-    if test_name == 'system_no_approval':
-        user_headers = factory_auth_header(jwt=jwt, claims=TestJwtClaims.system_role)
-    rv_products = client.post(f"/api/v1/orgs/{dictionary.get('id')}/products",
-                              data=json.dumps(org_product_info),
-                              headers=user_headers, content_type='application/json')
-    assert rv_products.status_code == http_status.HTTP_201_CREATED
-    assert schema_utils.validate(rv_products.json, 'org_product_subscriptions_response')[0]
-
-    subscription_status = 'ACTIVE' if test_name == 'system_no_approval' else 'PENDING_STAFF_REVIEW'
-    assert_product_parent_and_child_statuses(client, jwt,
-                                             dictionary.get('id'),
-                                             'MHR', subscription_status,
-                                             org_product_info['subscriptions'][0]['productCode'],
-                                             subscription_status)
-    if test_name == 'system_no_approval':
-        return
-
-    rv = client.get('/api/v1/tasks', headers=staff_headers, content_type='application/json')
->>>>>>> 8439b7c8
-
-    item_list = rv.json
-    assert schema_utils.validate(item_list, "paged_response")[0]
-    assert rv.status_code == HTTPStatus.OK
-    assert len(item_list["tasks"]) == 1
-
-    task = item_list["tasks"][0]
-    assert task["relationshipStatus"] == "PENDING_STAFF_REVIEW"
-    assert task["relationshipType"] == "PRODUCT"
-    assert task["action"] == "QUALIFIED_SUPPLIER_REVIEW"
-    assert task["externalSourceId"] == org_product_info["subscriptions"][0]["externalSourceId"]
-
-<<<<<<< HEAD
-    # Approve task
-    rv = client.put(
-        "/api/v1/tasks/{}".format(task["id"]),
-        data=json.dumps({"relationshipStatus": "ACTIVE"}),
-        headers=staff_headers,
-        content_type="application/json",
-    )
-=======
-    rv = client.put('/api/v1/tasks/{}'.format(task['id']),
-                    data=json.dumps({'relationshipStatus': 'ACTIVE'}),
-                    headers=staff_headers, content_type='application/json')
->>>>>>> 8439b7c8
-
-    task = rv.json
-    assert rv.status_code == HTTPStatus.OK
-    assert task["relationshipStatus"] == "ACTIVE"
-    assert task["relationshipType"] == "PRODUCT"
-    assert task["action"] == "QUALIFIED_SUPPLIER_REVIEW"
-    assert task["externalSourceId"] == org_product_info["subscriptions"][0]["externalSourceId"]
-
-<<<<<<< HEAD
-    # MHR parent and sub product should be active
-    assert_product_parent_and_child_statuses(
-        client,
-        jwt,
-        dictionary.get("id"),
-        "MHR",
-        "ACTIVE",
-        org_product_info["subscriptions"][0]["productCode"],
-        "ACTIVE",
-    )
-
-
-@pytest.mark.parametrize(
-    "org_product_info",
-    [
-        TestOrgProductsInfo.mhr_qs_lawyer_and_notaries,
-        TestOrgProductsInfo.mhr_qs_home_manufacturers,
-        TestOrgProductsInfo.mhr_qs_home_dealers,
-    ],
-)
-=======
-    assert_product_parent_and_child_statuses(client, jwt,
-                                             dictionary.get('id'),
-                                             'MHR', 'ACTIVE',
-                                             org_product_info['subscriptions'][0]['productCode'], 'ACTIVE')
-
-
-@pytest.mark.parametrize('org_product_info', [
-    TestOrgProductsInfo.mhr_qs_lawyer_and_notaries,
-    TestOrgProductsInfo.mhr_qs_home_manufacturers,
-    TestOrgProductsInfo.mhr_qs_home_dealers
-])
->>>>>>> 8439b7c8
 def test_add_single_org_product_mhr_qualified_supplier_reject(client, jwt, session, keycloak_mock, org_product_info):
     """Assert that MHR sub products subscriptions can be created and rejected with no pre-existing subscriptions."""
     # setup user and org
